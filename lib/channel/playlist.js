--- conflicted
+++ resolved
@@ -133,10 +133,7 @@
 
 PlaylistModule.prototype.save = function (data) {
     var arr = this.items.toArray().map(function (item) {
-<<<<<<< HEAD
-=======
         /* Clear Google Docs and Vimeo meta */
->>>>>>> 63e60e65
         if (item.media && item.media.meta) {
             delete item.media.meta.object;
             delete item.media.meta.params;
