--- conflicted
+++ resolved
@@ -587,101 +587,6 @@
     },
 };
 
-<<<<<<< HEAD
-=======
-/**
- * Function to workaround Vimeo being a dick and blocking my domain from embeds.
- * Retrieves the player page and extracts the direct links to the MP4 encoded videos.
- */
-function vimeoWorkaround(id, cb) {
-    if (typeof cb !== "function") {
-        return;
-    }
-
-    var failcount = 0;
-
-    var inner = function () {
-        var options = {
-            host: "player.vimeo.com",
-            port: 443,
-            path: "/video/" + id,
-            headers: {
-                "User-Agent": "Mozilla/5.0 (X11; Linux x86_64; rv:29.0) Gecko/20100101 Firefox/29.0",
-                "Referrer": "player.vimeo.com"
-            }
-        };
-
-        var parse = function (data) {
-            var i = data.indexOf("{\"cdn_url\"");
-            if (i === -1) {
-                setImmediate(function () {
-                    cb({});
-                });
-                return;
-            }
-            var j = data.indexOf("};", i);
-            var json = data.substring(i, j+1);
-            try {
-                json = JSON.parse(json);
-                if (!json.request.files) {
-                    setImmediate(function () {
-                        cb({});
-                    });
-                    return;
-                }
-                var codec = json.request.files.codecs[0];
-                var files = json.request.files[codec];
-                setImmediate(function () {
-                    cb(files);
-                });
-            } catch (e) {
-                // This shouldn't happen due to the user-agent, but just in case
-                if (data.indexOf("crawler") !== -1) {
-                    Logger.syslog.log("Warning: vimdeoWorkaround got crawler response");
-                    failcount++;
-                    if (failcount > 4) {
-                        Logger.errlog.log("vimeoWorkaround got bad response 5 times!"+
-                                          "  Giving up.");
-                        setImmediate(function () {
-                            cb({});
-                        });
-                    } else {
-                        setImmediate(function () {
-                            inner();
-                        });
-                    }
-                    return;
-                } else if (data.indexOf("This video does not exist.") !== -1) {
-                    cb({});
-                    return;
-                } else if (data.indexOf("Because of its privacy settings, this video cannot be played here.") !== -1) {
-                    cb({});
-                }
-                Logger.errlog.log("Vimeo workaround error: ");
-                Logger.errlog.log(e);
-                Logger.errlog.log("http://vimeo.com/" + id);
-                setImmediate(function () {
-                    cb({});
-                });
-            }
-        };
-
-        urlRetrieve(https, options, function (status, buffer) {
-            if (status !== 200) {
-                setImmediate(function () {
-                    cb({});
-                });
-                return;
-            }
-
-            parse(buffer);
-        });
-    };
-
-    inner();
-}
-
->>>>>>> e3d12007
 module.exports = {
     Getters: Getters,
     getMedia: function (id, type, callback) {
