--- conflicted
+++ resolved
@@ -1,11 +1,10 @@
-<<<<<<< HEAD
 Mon Sep  9 22:10 2013 CDT
     * lib/acp.js: Change acp-channel-unload callback to duplicate the list
       of users in the channel to prevent concurrent modification while
       kicking
     * lib/channel.js: As an extra precaution, set user.channel = null after
       kicking a user
-=======
+
 Mon Sep  9 17:11 2013 CDT
     * lib/server.js: If SSL is enabled in config, create an additional
       server listening with SSL for websockets and HTTPS traffic
@@ -15,9 +14,8 @@
       IO_URL to SSL_URL when the protocol is HTTPS
     * www/assets/js/callbacks.js: Automatically set the secure option on
       io.connect()
-    * www/assets/js/ui.js, www/index.html, www/channel.html: Fix links to 
+    * www/assets/js/ui.js, www/index.html, www/channel.html: Fix links to
       be dependent on the protocol
->>>>>>> 4ec1d042
 
 Sun Sep  8 17:41 2013 CDT
     * lib/server.js: Change behavior of unloadChannel - deletes all object
