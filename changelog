--- conflicted
+++ resolved
@@ -1,8 +1,3 @@
-<<<<<<< HEAD
-Sun Sep 29 21:30 2013 CDT
-    * lib/get-info.js: Add an extra check to ytv2 to make sure embedding is
-      allowed.  If not, send a queueFail.
-=======
 Tue Oct 01 22:57 2013 CDT
     * lib/asyncqueue.js: Add a generalized queue class for queueing async
       functions to execute in order
@@ -16,7 +11,10 @@
     * www/assets/js/data.js: Update CL_VERSION which I always forget
       to do.
     * www/assets/js/ui.js: Small fix to comply with server changes
->>>>>>> a23a55f6
+
+Sun Sep 29 21:30 2013 CDT
+    * lib/get-info.js: Add an extra check to ytv2 to make sure embedding is
+      allowed.  If not, send a queueFail.
 
 Fri Sep 27 10:27 2013 CDT
     * lib/channel.js: Change the link regex, change the way 'affects links'
@@ -156,7 +154,7 @@
       allow for changing the permission to view obscured polls.
 
 Tue Sep 10 22:40 2013 CDT
-    * www/account.html, www/acp.html, www/login.html: 
+    * www/account.html, www/acp.html, www/login.html:
       Import www/assets/js/data.js for easy access to user preferences
     * www/assets/js/account.js, www/assets/js/acp.js: remove redundant
       cookie util functions
